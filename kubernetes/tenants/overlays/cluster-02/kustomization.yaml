--- conflicted
+++ resolved
@@ -4,8 +4,6 @@
 
 resources:
   - ../../base/alpha
-<<<<<<< HEAD
-=======
 
 patches:
   - patch: |
@@ -14,5 +12,4 @@
         value: ./apps/overlays/prod-canary
     target:
       kind: Kustomization
-      name: tenant-alpha
->>>>>>> de1e59f3
+      name: tenant-alpha
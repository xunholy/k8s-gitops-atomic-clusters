---
apiVersion: rbac.authorization.k8s.io/v1
kind: RoleBinding
metadata:
  labels:
    toolkit.fluxcd.io/tenant: team-alpha
  name: team-alpha-reconciler
  namespace: demo
roleRef:
  apiGroup: rbac.authorization.k8s.io
  kind: ClusterRole
  name: cluster-admin
subjects:
<<<<<<< HEAD
- apiGroup: rbac.authorization.k8s.io
  kind: User
  name: gotk:team-alpha-tenant:reconciler
- kind: ServiceAccount
  name: team-alpha
  namespace: team-alpha-tenant
=======
  - apiGroup: rbac.authorization.k8s.io
    kind: User
    name: gotk:team-alpha-tenant:reconciler
  - kind: ServiceAccount
    name: team-alpha
    namespace: team-alpha-tenant
>>>>>>> 337ca885
<|MERGE_RESOLUTION|>--- conflicted
+++ resolved
@@ -11,18 +11,9 @@
   kind: ClusterRole
   name: cluster-admin
 subjects:
-<<<<<<< HEAD
-- apiGroup: rbac.authorization.k8s.io
-  kind: User
-  name: gotk:team-alpha-tenant:reconciler
-- kind: ServiceAccount
-  name: team-alpha
-  namespace: team-alpha-tenant
-=======
   - apiGroup: rbac.authorization.k8s.io
     kind: User
     name: gotk:team-alpha-tenant:reconciler
   - kind: ServiceAccount
     name: team-alpha
-    namespace: team-alpha-tenant
->>>>>>> 337ca885
+    namespace: team-alpha-tenant
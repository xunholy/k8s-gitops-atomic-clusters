--- conflicted
+++ resolved
@@ -13,11 +13,7 @@
         name: kustomize-controller
         namespace: flux-system
         annotations:
-<<<<<<< HEAD
-          iam.gke.io/gcp-service-account: sops-sa@atomic-gke-clusters.iam.gserviceaccount.com
-=======
           iam.gke.io/gcp-service-account: sops-sa@devops-melb-24-436709.iam.gserviceaccount.com
->>>>>>> 9c49b08a
     target:
       kind: ServiceAccount
       name: kustomize-controller

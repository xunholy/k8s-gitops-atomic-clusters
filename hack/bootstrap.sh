#!/bin/bash

# This file is to bootstrap the initial management GKE cluster which will be called cluster-00.
# Additionally it will setup tooling such as SOPS GCP KMS encryption.
# https://cloud.google.com/config-connector/docs/how-to/advanced-install
# https://github.com/getsops/sops#23encrypting-using-gcp-kms
# https://fluxcd.io/flux/guides/mozilla-sops/#google-cloud

set -eou pipefail

if ! command -v sops &> /dev/null; then
    echo "sops must be installed" && exit 1
fi

if ! command -v flux &> /dev/null; then
    echo "flux must be installed." && exit 1
fi

if [ -z "$GITHUB_TOKEN" ] || [ -z "$GCP_PROJECT_ID" ] || [ -z "$GCP_PROJECT_NUMBER" ]; then
  echo "Error required env variables are not set" && exit 1
fi

# Management GKE cluster configuration
export CLUSTER_NAME=cluster-00
export CLUSTER_REGION=australia-southeast1

# FluxCD configuration
export DEFAULT_GITHUB_BRANCH=main
export DEFAULT_GITHUB_REPO=k8s-gitops-atomic-clusters
# GCP Tooling Service Accounts
export KCC_SERVICE_ACCOUNT_NAME=kcc-sa
export SOPS_SERVICE_ACCOUNT_NAME=sops-sa
export DEMO_NAME="gitops-gke"

if gcloud auth list --filter=status:ACTIVE --format="value(account)" | grep -q .; then
    echo "Already authenticated"
else
    echo "Not authenticated. Running gcloud auth login..."
    gcloud auth login --update-adc
fi

gcloud config set project $GCP_PROJECT_ID

# for service in "${required_services[@]}"; do
#   if ! gcloud services list --enabled --filter="config.name=$service" --format="value(config.name)" | grep -q "$service"; then
#     gcloud services enable "$service"
#   else
#     echo "$service is already enabled"
#   fi
# done

# Check and create KCC service account if it doesn't exist
if ! gcloud iam service-accounts list --filter="email:${KCC_SERVICE_ACCOUNT_NAME}@${GCP_PROJECT_ID}.iam.gserviceaccount.com" | grep -q ${KCC_SERVICE_ACCOUNT_NAME}; then
  gcloud iam service-accounts create ${KCC_SERVICE_ACCOUNT_NAME}
  gcloud projects add-iam-policy-binding ${GCP_PROJECT_ID} \
    --member="serviceAccount:${KCC_SERVICE_ACCOUNT_NAME}@${GCP_PROJECT_ID}.iam.gserviceaccount.com" \
    --role="roles/editor"
else
  echo "KCC service account already exists"
fi

# Check and create SOPS service account if it doesn't exist
if ! gcloud iam service-accounts list --filter="email:${SOPS_SERVICE_ACCOUNT_NAME}@${GCP_PROJECT_ID}.iam.gserviceaccount.com" | grep -q ${SOPS_SERVICE_ACCOUNT_NAME}; then
  gcloud iam service-accounts create ${SOPS_SERVICE_ACCOUNT_NAME}
  gcloud projects add-iam-policy-binding ${GCP_PROJECT_ID} \
    --member="serviceAccount:${SOPS_SERVICE_ACCOUNT_NAME}@${GCP_PROJECT_ID}.iam.gserviceaccount.com" \
    --role="roles/cloudkms.cryptoKeyEncrypterDecrypter"

  # TODO: Determine if this is needed - try without it.
  # gcloud projects add-iam-policy-binding ${GCP_PROJECT_ID} \
  #   --member="serviceAccount:${SOPS_SERVICE_ACCOUNT_NAME}@${GCP_PROJECT_ID}.iam.gserviceaccount.com" \
  #   --role="roles/editor"
else
  echo "SOPS service account already exists"
fi


# Check and create KMS keyring if it doesn't exist
if ! gcloud kms keyrings list --location global --format="value(name)" | grep -q "sops"; then
  gcloud kms keyrings create sops --location global
fi

# Check and create KMS key if it doesn't exist
if ! gcloud kms keys list --location global --keyring sops --format="value(name)" | grep -q "sops-key"; then
  gcloud kms keys create sops-key --location global --keyring sops --purpose encryption
  gcloud kms keys list --location global --keyring sops
fi

# Setup Workload Identity for FluxCD and KCC
# Bind FluxCD's kustomize-controller to the SOPS service account if not already bound
if ! gcloud iam service-accounts get-iam-policy ${SOPS_SERVICE_ACCOUNT_NAME}@${PROJECT_ID}.iam.gserviceaccount.com \
  --flatten="bindings[].members" \
  --filter="bindings.members=serviceAccount:${PROJECT_ID}.svc.id.goog[flux-system/kustomize-controller]" \
  --format="value(bindings.role)" | grep -q "roles/iam.workloadIdentityUser"; then
  gcloud iam service-accounts add-iam-policy-binding \
    ${SOPS_SERVICE_ACCOUNT_NAME}@${PROJECT_ID}.iam.gserviceaccount.com \
    --member="serviceAccount:${PROJECT_ID}.svc.id.goog[flux-system/kustomize-controller]" \
    --role="roles/iam.workloadIdentityUser"
else
    echo "Workload identity binding for kustomize-controller already exists"
fi

<<<<<<< HEAD
# Bind KCC's controller-manager to the KCC service account if not already bound
if ! gcloud iam service-accounts get-iam-policy ${KCC_SERVICE_ACCOUNT_NAME}@${PROJECT_ID}.iam.gserviceaccount.com \
  --flatten="bindings[].members" \
  --filter="bindings.members=serviceAccount:${PROJECT_ID}.svc.id.goog[cnrm-system/cnrm-controller-manager]" \
  --format="value(bindings.role)" | grep -q "roles/iam.workloadIdentityUser"; then
  gcloud iam service-accounts add-iam-policy-binding \
    ${KCC_SERVICE_ACCOUNT_NAME}@${PROJECT_ID}.iam.gserviceaccount.com \
    --member="serviceAccount:${PROJECT_ID}.svc.id.goog[cnrm-system/cnrm-controller-manager]" \
    --role="roles/iam.workloadIdentityUser"
=======
# Setup the Management GKE cluster only if it doesn't exist
if ! gcloud container clusters list --region=$CLUSTER_REGION --filter="name=$CLUSTER_NAME" --format="value(name)" | grep -q "$CLUSTER_NAME"; then
  gcloud container clusters create-auto $CLUSTER_NAME \
    --region $CLUSTER_REGION \
    --project $GCP_PROJECT_ID \
    --release-channel rapid
>>>>>>> de1e59f3
else
    echo "Workload identity binding for cnrm-controller-manager already exists"
fi

NODEPOOL_NAME="np"
ZONE="australia-southeast1-a"
REGION="australia-southeast1"
gcloud container clusters create $CLUSTER_NAME \
    --cluster-version=$CLUSTER_VERSION \
    --enable-dataplane-v2 \
    --enable-ip-alias \
    --network=$CLUSTER_VPC \
    --subnetwork=$CLUSTER_SUBNET \
    --node-locations=$ZONE \
    --disk-size=50GB \
    --total-max-nodes=4 \
    --workload-pool=${PROJECT_ID}.svc.id.goog \
    --workload-metadata=GKE_METADATA

gcloud container node-pools delete default-pool \
    --cluster=$CLUSTER_NAME \
    --region=australia-southeast1 \
    --quiet

gcloud container node-pools create $NODEPOOL_NAME \
    --cluster=$CLUSTER_NAME \
    --region=$REGION \
    --location-policy=BALANCED \
    --enable-autoscaling \
    --total-max-nodes=4 \
    --machine-type=e2-standard-4 \
    --spot


# Setup Workload Identity for FluxCD and KCC
# Bind FluxCD's kustomize-controller to the SOPS service account if not already bound
if ! gcloud iam service-accounts get-iam-policy ${SOPS_SERVICE_ACCOUNT_NAME}@${GCP_PROJECT_ID}.iam.gserviceaccount.com \
  --flatten="bindings[].members" \
  --filter="bindings.members=serviceAccount:${GCP_PROJECT_ID}.svc.id.goog[flux-system/kustomize-controller]" \
  --format="value(bindings.role)" | grep -q "roles/iam.workloadIdentityUser"; then
  gcloud iam service-accounts add-iam-policy-binding \
    ${SOPS_SERVICE_ACCOUNT_NAME}@${GCP_PROJECT_ID}.iam.gserviceaccount.com \
    --member="serviceAccount:${GCP_PROJECT_ID}.svc.id.goog[flux-system/kustomize-controller]" \
    --role="roles/iam.workloadIdentityUser"
else
    echo "Workload identity binding for kustomize-controller already exists"
fi

# Bind KCC's controller-manager to the KCC service account if not already bound
if ! gcloud iam service-accounts get-iam-policy ${KCC_SERVICE_ACCOUNT_NAME}@${GCP_PROJECT_ID}.iam.gserviceaccount.com \
  --flatten="bindings[].members" \
  --filter="bindings.members=serviceAccount:${GCP_PROJECT_ID}.svc.id.goog[cnrm-system/cnrm-controller-manager]" \
  --format="value(bindings.role)" | grep -q "roles/iam.workloadIdentityUser"; then
  gcloud iam service-accounts add-iam-policy-binding \
    ${KCC_SERVICE_ACCOUNT_NAME}@${GCP_PROJECT_ID}.iam.gserviceaccount.com \
    --member="serviceAccount:${GCP_PROJECT_ID}.svc.id.goog[cnrm-system/cnrm-controller-manager]" \
    --role="roles/iam.workloadIdentityUser"
else
    echo "Workload identity binding for cnrm-controller-manager already exists"
fi

# Add a one-time Github token to the cluster
if ! kubectl get secret github-token --namespace=flux-system &> /dev/null; then
  echo "Creating SOPS keys"
  kubectl create secret generic github-token \
    --namespace=flux-system \
    --from-literal=token=$GITHUB_TOKEN \
    --dry-run=client -oyaml \
    > kubernetes/namespaces/base/flux-system/addons/notifications/github/secret.enc.yaml

  sops --encrypt --in-place kubernetes/namespaces/base/flux-system/addons/notifications/github/secret.enc.yaml
else
  echo "Github token secret already exists"
fi

# Create the namespace if it doesn't already exist
kubectl get namespace flux-system >/dev/null 2>&1 || kubectl create namespace flux-system

# Always create or update the ConfigMap
kubectl create configmap cluster-config -n flux-system \
  --from-literal=GCP_PROJECT_ID=$GCP_PROJECT_ID \
  --from-literal=GCP_PROJECT_NUMBER=$GCP_PROJECT_NUMBER \
  --from-literal=GKE_CLUSTER_NAME=$CLUSTER_NAME \
  --from-literal=GKE_LOCATION=$CLUSTER_REGION \
  --from-literal=REPO_OWNER=$DEFAULT_GITHUB_OWNER \
  --from-literal=REPO_NAME=$DEFAULT_GITHUB_REPO \
  --dry-run=client -o yaml | kubectl apply -f -

<<<<<<< HEAD
=======
# Bootstrap FluxCD - This is generally already an idempotent command
flux bootstrap github \
  --owner="$DEFAULT_GITHUB_OWNER" \
  --repository="$DEFAULT_GITHUB_REPO" \
  --path=kubernetes/clusters/$CLUSTER_NAME \
  --branch="$DEFAULT_GITHUB_BRANCH" \
  --personal=true \
  --private=false \
  --timeout=10m0s

>>>>>>> de1e59f3
# Create public IP for XLB
gcloud compute addresses create team-alpha-tenant-api --global --project $GCP_PROJECT_ID
export ALPHA_IP=`gcloud compute addresses describe team-alpha-tenant-api --project $GCP_PROJECT_ID --global --format="value(address)"`
echo -e "GCLB_IP is $ALPHA_IP"

cat <<EOF > alpha-openapi.yaml
swagger: "2.0"
info:
  description: "Cloud Endpoints DNS"
  title: "Cloud Endpoints DNS"
  version: "1.0.0"
paths: {}
host: "team-alpha.endpoints.${GCP_PROJECT_ID}.cloud.goog"
x-google-endpoints:
- name: "team-alpha.endpoints.${GCP_PROJECT_ID}.cloud.goog"
  target: "${ALPHA_IP}"
EOF
gcloud endpoints services deploy alpha-openapi.yaml --project $GCP_PROJECT_ID

# Create Certificate
gcloud compute ssl-certificates create whereamicert \
  --project $GCP_PROJECT_ID \
  --domains=$DEMO_NAME.endpoints.$GCP_PROJECT_ID.cloud.goog \
  --global

gcloud compute ssl-certificates create alpha-tenant-cert \
      --project $GCP_PROJECT_ID \
      --domains="team-alpha.endpoints.$GCP_PROJECT_ID.cloud.goog" \
      --global<|MERGE_RESOLUTION|>--- conflicted
+++ resolved
@@ -100,7 +100,6 @@
     echo "Workload identity binding for kustomize-controller already exists"
 fi
 
-<<<<<<< HEAD
 # Bind KCC's controller-manager to the KCC service account if not already bound
 if ! gcloud iam service-accounts get-iam-policy ${KCC_SERVICE_ACCOUNT_NAME}@${PROJECT_ID}.iam.gserviceaccount.com \
   --flatten="bindings[].members" \
@@ -110,14 +109,6 @@
     ${KCC_SERVICE_ACCOUNT_NAME}@${PROJECT_ID}.iam.gserviceaccount.com \
     --member="serviceAccount:${PROJECT_ID}.svc.id.goog[cnrm-system/cnrm-controller-manager]" \
     --role="roles/iam.workloadIdentityUser"
-=======
-# Setup the Management GKE cluster only if it doesn't exist
-if ! gcloud container clusters list --region=$CLUSTER_REGION --filter="name=$CLUSTER_NAME" --format="value(name)" | grep -q "$CLUSTER_NAME"; then
-  gcloud container clusters create-auto $CLUSTER_NAME \
-    --region $CLUSTER_REGION \
-    --project $GCP_PROJECT_ID \
-    --release-channel rapid
->>>>>>> de1e59f3
 else
     echo "Workload identity binding for cnrm-controller-manager already exists"
 fi
@@ -206,8 +197,6 @@
   --from-literal=REPO_NAME=$DEFAULT_GITHUB_REPO \
   --dry-run=client -o yaml | kubectl apply -f -
 
-<<<<<<< HEAD
-=======
 # Bootstrap FluxCD - This is generally already an idempotent command
 flux bootstrap github \
   --owner="$DEFAULT_GITHUB_OWNER" \
@@ -218,7 +207,6 @@
   --private=false \
   --timeout=10m0s
 
->>>>>>> de1e59f3
 # Create public IP for XLB
 gcloud compute addresses create team-alpha-tenant-api --global --project $GCP_PROJECT_ID
 export ALPHA_IP=`gcloud compute addresses describe team-alpha-tenant-api --project $GCP_PROJECT_ID --global --format="value(address)"`
